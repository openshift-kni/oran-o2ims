--- conflicted
+++ resolved
@@ -1229,14 +1229,9 @@
 		return fmt.Errorf("failed to list node pools: %w", err)
 	}
 	for _, nodePool := range nodePoolList.Items {
-<<<<<<< HEAD
-		if err := r.Client.Delete(ctx, &nodePool); client.IgnoreNotFound(err) != nil {
-			return fmt.Errorf("failed to delete node pool: %w", err)
-=======
 		copiedNodePool := nodePool
 		if err := r.Client.Delete(ctx, &copiedNodePool); client.IgnoreNotFound(err) != nil {
-			return err
->>>>>>> d3764848
+			return fmt.Errorf("failed to delete node pool: %w", err)
 		}
 	}
 
@@ -1247,14 +1242,9 @@
 		return fmt.Errorf("failed to list cluster instances: %w", err)
 	}
 	for _, clusterInstance := range clusterInstanceList.Items {
-<<<<<<< HEAD
-		if err := r.Client.Delete(ctx, &clusterInstance); client.IgnoreNotFound(err) != nil {
-			return fmt.Errorf("failed to delete cluster instance: %w", err)
-=======
 		copiedClusterInstance := clusterInstance
 		if err := r.Client.Delete(ctx, &copiedClusterInstance); client.IgnoreNotFound(err) != nil {
-			return err
->>>>>>> d3764848
+			return fmt.Errorf("failed to delete cluster instance: %w", err)
 		}
 	}
 
@@ -1266,14 +1256,9 @@
 			return fmt.Errorf("failed to list namespaces: %w", err)
 		}
 		for _, ns := range namespaceList.Items {
-<<<<<<< HEAD
-			if err := r.Client.Delete(ctx, &ns); client.IgnoreNotFound(err) != nil {
-				return fmt.Errorf("failed to delete namespace: %w", err)
-=======
 			copiedNamespace := ns
 			if err := r.Client.Delete(ctx, &copiedNamespace); client.IgnoreNotFound(err) != nil {
-				return err
->>>>>>> d3764848
+				return fmt.Errorf("failed to delete namespace: %w", err)
 			}
 		}
 	}
