--- conflicted
+++ resolved
@@ -11,17 +11,10 @@
 
 var ErrNotFound = errors.New("not found")
 
-<<<<<<< HEAD
 // ProcessFunc process change function
 type ProcessFunc func(dataMap *map[string]data.Object)
 
 // Storage interface for persistent storage
-=======
-// process change function
-type ProcessFunc func(dataMap *map[string]data.Object)
-
-// interface for persistent storage
->>>>>>> ba0d061d
 type Storage interface {
 	// notification from db to application about db entry changes
 	// currently assume the notification is granular to indivial entry
@@ -64,7 +57,6 @@
 }
 
 func ProcessChanges(so Storage, ctx context.Context, dataMap **map[string]data.Object, lock *sync.Mutex) (err error) {
-<<<<<<< HEAD
 	if err := so.ProcessChanges(ctx, dataMap, lock); err != nil {
 		return fmt.Errorf("failed to process changes: %w", err)
 	}
@@ -76,11 +68,8 @@
 		return fmt.Errorf("failed to process changes with function: %w", err)
 	}
 	return nil
-=======
-	return so.ProcessChanges(ctx, dataMap, lock)
 }
 
 func ProcessChangesWithFunction(so Storage, ctx context.Context, function ProcessFunc) (err error) {
 	return so.ProcessChangesWithFunction(ctx, function)
->>>>>>> ba0d061d
 }